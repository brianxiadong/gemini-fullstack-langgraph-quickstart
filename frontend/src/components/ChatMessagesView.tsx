import type React from "react";
import type { Message } from "@langchain/langgraph-sdk";
import { ScrollArea } from "@/components/ui/scroll-area";
import { Loader2, Copy, CopyCheck } from "lucide-react";
import { InputForm } from "@/components/InputForm";
import { Button } from "@/components/ui/button";
import { useState, ReactNode } from "react";
import ReactMarkdown from "react-markdown";
import { cn } from "@/lib/utils";
import { Badge } from "@/components/ui/badge";
import {
  ActivityTimeline,
  ProcessedEvent,
} from "@/components/ActivityTimeline"; // Assuming ActivityTimeline is in the same dir or adjust path

// Markdown component props type from former ReportView
type MdComponentProps = {
  className?: string;
  children?: ReactNode;
  [key: string]: any;
};

// Markdown components (from former ReportView.tsx)
const mdComponents = {
  h1: ({ className, children, ...props }: MdComponentProps) => (
    <h1 className={cn("text-2xl font-bold mt-4 mb-2", className)} {...props}>
      {children}
    </h1>
  ),
  h2: ({ className, children, ...props }: MdComponentProps) => (
    <h2 className={cn("text-xl font-bold mt-3 mb-2", className)} {...props}>
      {children}
    </h2>
  ),
  h3: ({ className, children, ...props }: MdComponentProps) => (
    <h3 className={cn("text-lg font-bold mt-3 mb-1", className)} {...props}>
      {children}
    </h3>
  ),
  p: ({ className, children, ...props }: MdComponentProps) => (
    <p className={cn("mb-3 leading-7", className)} {...props}>
      {children}
    </p>
  ),
  a: ({ className, children, href, ...props }: MdComponentProps) => (
    <Badge className="text-xs mx-0.5">
      <a
        className={cn("text-blue-400 hover:text-blue-300 text-xs", className)}
        href={href}
        target="_blank"
        rel="noopener noreferrer"
        {...props}
      >
        {children}
      </a>
    </Badge>
  ),
  ul: ({ className, children, ...props }: MdComponentProps) => (
    <ul className={cn("list-disc pl-6 mb-3", className)} {...props}>
      {children}
    </ul>
  ),
  ol: ({ className, children, ...props }: MdComponentProps) => (
    <ol className={cn("list-decimal pl-6 mb-3", className)} {...props}>
      {children}
    </ol>
  ),
  li: ({ className, children, ...props }: MdComponentProps) => (
    <li className={cn("mb-1", className)} {...props}>
      {children}
    </li>
  ),
  blockquote: ({ className, children, ...props }: MdComponentProps) => (
    <blockquote
      className={cn(
        "border-l-4 border-neutral-600 pl-4 italic my-3 text-sm",
        className
      )}
      {...props}
    >
      {children}
    </blockquote>
  ),
  code: ({ className, children, ...props }: MdComponentProps) => (
    <code
      className={cn(
        "bg-neutral-900 rounded px-1 py-0.5 font-mono text-xs",
        className
      )}
      {...props}
    >
      {children}
    </code>
  ),
  pre: ({ className, children, ...props }: MdComponentProps) => (
    <pre
      className={cn(
        "bg-neutral-900 p-3 rounded-lg overflow-x-auto font-mono text-xs my-3",
        className
      )}
      {...props}
    >
      {children}
    </pre>
  ),
  hr: ({ className, ...props }: MdComponentProps) => (
    <hr className={cn("border-neutral-600 my-4", className)} {...props} />
  ),
  table: ({ className, children, ...props }: MdComponentProps) => (
    <div className="my-3 overflow-x-auto">
      <table className={cn("border-collapse w-full", className)} {...props}>
        {children}
      </table>
    </div>
  ),
  th: ({ className, children, ...props }: MdComponentProps) => (
    <th
      className={cn(
        "border border-neutral-600 px-3 py-2 text-left font-bold",
        className
      )}
      {...props}
    >
      {children}
    </th>
  ),
  td: ({ className, children, ...props }: MdComponentProps) => (
    <td
      className={cn("border border-neutral-600 px-3 py-2", className)}
      {...props}
    >
      {children}
    </td>
  ),
};

// Props for HumanMessageBubble
interface HumanMessageBubbleProps {
  message: Message;
  mdComponents: typeof mdComponents;
}

// HumanMessageBubble Component
const HumanMessageBubble: React.FC<HumanMessageBubbleProps> = ({
  message,
  mdComponents,
}) => {
  return (
    <div
      className={`text-white rounded-3xl break-words min-h-7 bg-neutral-700 max-w-[100%] sm:max-w-[90%] px-4 pt-3 rounded-br-lg`}
    >
      <ReactMarkdown components={mdComponents}>
        {typeof message.content === "string"
          ? message.content
          : JSON.stringify(message.content)}
      </ReactMarkdown>
    </div>
  );
};

// Props for AiMessageBubble
interface AiMessageBubbleProps {
  message: Message;
  historicalActivity: ProcessedEvent[] | undefined;
  liveActivity: ProcessedEvent[] | undefined;
  isLastMessage: boolean;
  isOverallLoading: boolean;
  mdComponents: typeof mdComponents;
  handleCopy: (text: string, messageId: string) => void;
  copiedMessageId: string | null;
}

// AiMessageBubble Component
const AiMessageBubble: React.FC<AiMessageBubbleProps> = ({
  message,
  historicalActivity,
  liveActivity,
  isLastMessage,
  isOverallLoading,
  mdComponents,
  handleCopy,
  copiedMessageId,
}) => {
  // Determine which activity events to show and if it's for a live loading message
  const activityForThisBubble =
    isLastMessage && isOverallLoading ? liveActivity : historicalActivity;
  const isLiveActivityForThisBubble = isLastMessage && isOverallLoading;

  return (
    <div className={`relative break-words flex flex-col`}>
      {activityForThisBubble && activityForThisBubble.length > 0 && (
        <div className="mb-3 border-b border-neutral-700 pb-3 text-xs">
          <ActivityTimeline
            processedEvents={activityForThisBubble}
            isLoading={isLiveActivityForThisBubble}
          />
        </div>
      )}
      <ReactMarkdown components={mdComponents}>
        {typeof message.content === "string"
          ? message.content
          : JSON.stringify(message.content)}
      </ReactMarkdown>
      <Button
        variant="default"
        className={`cursor-pointer bg-neutral-700 border-neutral-600 text-neutral-300 self-end ${
          message.content.length > 0 ? "visible" : "hidden"
        }`}
        onClick={() =>
          handleCopy(
            typeof message.content === "string"
              ? message.content
              : JSON.stringify(message.content),
            message.id!
          )
        }
      >
        {copiedMessageId === message.id ? "Copied" : "Copy"}
        {copiedMessageId === message.id ? <CopyCheck /> : <Copy />}
      </Button>
    </div>
  );
};

interface ChatMessagesViewProps {
  messages: Message[];
  isLoading: boolean;
  scrollAreaRef: React.RefObject<HTMLDivElement | null>;
  onSubmit: (inputValue: string, effort: string, model: string) => void;
  onCancel: () => void;
  liveActivityEvents: ProcessedEvent[];
  historicalActivities: Record<string, ProcessedEvent[]>;
}

export function ChatMessagesView({
  messages,
  isLoading,
  scrollAreaRef,
  onSubmit,
  onCancel,
  liveActivityEvents,
  historicalActivities,
}: ChatMessagesViewProps) {
  const [copiedMessageId, setCopiedMessageId] = useState<string | null>(null);

  const handleCopy = async (text: string, messageId: string) => {
    try {
      await navigator.clipboard.writeText(text);
      setCopiedMessageId(messageId);
      setTimeout(() => setCopiedMessageId(null), 2000); // Reset after 2 seconds
    } catch (err) {
      console.error("Failed to copy text: ", err);
    }
  };
  return (
<<<<<<< HEAD
    <div className="flex flex-col h-full">
      <ScrollArea className="flex-1 overflow-y-auto" ref={scrollAreaRef}>
        <div className="p-4 md:p-6 space-y-2 max-w-4xl mx-auto pt-16">
=======
    <div className="flex flex-col h-full overflow-hidden">
      <ScrollArea className="flex-1 min-h-0" ref={scrollAreaRef}>
        <div className="p-4 md:p-6 pb-2 space-y-2 max-w-4xl mx-auto">
>>>>>>> c4969e45
          {messages.map((message, index) => {
            const isLast = index === messages.length - 1;
            return (
              <div key={message.id || `msg-${index}`} className="space-y-3">
                <div
                  className={`flex items-start gap-3 ${
                    message.type === "human" ? "justify-end" : ""
                  }`}
                >
                  {message.type === "human" ? (
                    <HumanMessageBubble
                      message={message}
                      mdComponents={mdComponents}
                    />
                  ) : (
                    <AiMessageBubble
                      message={message}
                      historicalActivity={historicalActivities[message.id!]}
                      liveActivity={liveActivityEvents} // Pass global live events
                      isLastMessage={isLast}
                      isOverallLoading={isLoading} // Pass global loading state
                      mdComponents={mdComponents}
                      handleCopy={handleCopy}
                      copiedMessageId={copiedMessageId}
                    />
                  )}
                </div>
              </div>
            );
          })}
          {isLoading &&
            (messages.length === 0 ||
              messages[messages.length - 1].type === "human") && (
              <div className="flex items-start gap-3 mt-3">
                {" "}
                {/* AI message row structure */}
                <div className="relative group max-w-[85%] md:max-w-[80%] rounded-xl p-3 shadow-sm break-words bg-neutral-800 text-neutral-100 rounded-bl-none w-full min-h-[56px]">
                  {liveActivityEvents.length > 0 ? (
                    <div className="text-xs">
                      <ActivityTimeline
                        processedEvents={liveActivityEvents}
                        isLoading={true}
                      />
                    </div>
                  ) : (
                    <div className="flex items-center justify-start h-full">
                      <Loader2 className="h-5 w-5 animate-spin text-neutral-400 mr-2" />
                      <span>Processing...</span>
                    </div>
                  )}
                </div>
              </div>
            )}
        </div>
      </ScrollArea>
      <InputForm
        onSubmit={onSubmit}
        isLoading={isLoading}
        onCancel={onCancel}
        hasHistory={messages.length > 0}
      />
    </div>
  );
}<|MERGE_RESOLUTION|>--- conflicted
+++ resolved
@@ -253,15 +253,9 @@
     }
   };
   return (
-<<<<<<< HEAD
     <div className="flex flex-col h-full">
       <ScrollArea className="flex-1 overflow-y-auto" ref={scrollAreaRef}>
         <div className="p-4 md:p-6 space-y-2 max-w-4xl mx-auto pt-16">
-=======
-    <div className="flex flex-col h-full overflow-hidden">
-      <ScrollArea className="flex-1 min-h-0" ref={scrollAreaRef}>
-        <div className="p-4 md:p-6 pb-2 space-y-2 max-w-4xl mx-auto">
->>>>>>> c4969e45
           {messages.map((message, index) => {
             const isLast = index === messages.length - 1;
             return (
